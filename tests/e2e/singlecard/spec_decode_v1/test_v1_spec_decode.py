--- conflicted
+++ resolved
@@ -101,11 +101,7 @@
     del spec_llm
 
 
-<<<<<<< HEAD
-@pytest.mark.skip(reason="OOM")
-=======
 @pytest.mark.skipif(True, reason="oom in CI, fix me")
->>>>>>> 1ab15414
 @pytest.mark.parametrize("use_eagle3", [False, True], ids=["eagle", "eagle3"])
 def test_eagle_correctness(
     test_prompts: list[list[dict[str, Any]]],
