#
# Copyright (c) 2025 Huawei Technologies Co., Ltd. All Rights Reserved.
# This file is a part of the vllm-ascend project.
#
# Licensed under the Apache License, Version 2.0 (the "License");
# you may not use this file except in compliance with the License.
# You may obtain a copy of the License at
#
#     http://www.apache.org/licenses/LICENSE-2.0
#
# Unless required by applicable law or agreed to in writing, software
# distributed under the License is distributed on an "AS IS" BASIS,
# WITHOUT WARRANTIES OR CONDITIONS OF ANY KIND, either express or implied.
# See the License for the specific language governing permissions and
# limitations under the License.
#

from typing import Any, Callable, Dict, Optional, Tuple, Union

import torch
import torch.distributed as dist
import torch_npu
from torch.nn.functional import pad
from vllm.distributed import GroupCoordinator, get_ep_group
from vllm.forward_context import get_forward_context

import vllm_ascend.envs as envs_ascend
from vllm_ascend.ascend_config import get_ascend_config
from vllm_ascend.ascend_forward_context import FusedMoEState
from vllm_ascend.distributed.parallel_state import get_mc2_group
from vllm_ascend.ops.fused_moe import select_experts
from vllm_ascend.torchair.utils import npu_stream_switch, npu_wait_tensor
from vllm_ascend.utils import (ACL_FORMAT_FRACTAL_NZ, AscendSocVersion,
                               dispose_tensor, get_ascend_soc_version)


def cumsum_group_list(group_list: torch.Tensor,
                      group_list_type: int,
                      active_num: int = 0,
                      expert_num: int = 0) -> torch.Tensor:
    if group_list_type not in [0, 1, 2]:
        raise ValueError(
            f"group_list_type should be in [0, 1, 2], but received {group_list_type}"
        )

    if group_list_type == 0:
        return group_list
    if group_list_type == 1:
        return group_list.cumsum(dim=0)

    experts = pad(group_list[:, 0], (1, 0))
    tokens = pad(group_list[:, 1].cumsum(dim=0), (1, 0))
    cumsum_group_list = torch.full(size=(expert_num, ),
                                   fill_value=active_num,
                                   dtype=group_list.dtype,
                                   device=group_list.device)

    for i, (start, end) in enumerate(zip(experts[:-1], experts[1:])):
        if end > start:
            cumsum_group_list[start:end] = tokens[i]

    return cumsum_group_list


def apply_mlp_decode(hidden_states: torch.Tensor,
                     w1: torch.Tensor,
                     w1_scale: torch.Tensor,
                     w2: torch.Tensor,
                     w2_scale: torch.Tensor,
                     group_list: torch.Tensor,
                     dynamic_scale: torch.Tensor = None,
                     group_list_type: int = 1,
                     is_torchair: bool = False) -> torch.Tensor:
    """
    apply MLP: gate_up_proj -> swiglu -> down_proj
    Args:
        hidden_states_wrapper: wrapper of input hidden states with shape (num_tokens, hidden_size).
        w1: expert weights1 with shape
            (num_experts, hidden_size, intermediate_size * 2)
        w1_scale: weights1 scale with shape (num_experts, intermediate_size * 2)
        w2: expert weights2 with shape
            (num_experts, intermediate_size, hidden_size)
        w2_scale: weights2 scale with shape (num_experts, hidden_size)
        group_list: number of tokens for each expert, follow cumsum mode, and
            with shape (num_experts).
        transpose_weight:
            w1: (num_experts, intermediate_size * 2, hidden_size) ->
                    (num_experts, hidden_size, intermediate_size * 2)
            w2: (num_experts, hidden_size, intermediate_size) ->
                    (num_experts, intermediate_size, hidden_size)
    Returns:
        hidden_states: output hidden states after MLP.
    """

    if dynamic_scale is None:
        unquantized_hidden_states = hidden_states
        hidden_states, pertoken_scale = torch_npu.npu_dynamic_quant(
            hidden_states)
        # Dispose the original unquantized hidden states
        # to save npu memory because they're no longer used.
        dispose_tensor(unquantized_hidden_states)
    else:
        pertoken_scale = dynamic_scale

    if not is_torchair:
        # gmm1: gate_up_proj & act_fn: swiglu
        hidden_states, swiglu_out_scale, _ = torch_npu.npu_grouped_matmul_swiglu_quant(
            x=hidden_states,
            weight=w1,
            group_list=cumsum_group_list(group_list, group_list_type),
            weight_scale=w1_scale,
            x_scale=pertoken_scale)
    else:
        # gmm1: gate_up_proj
        hidden_states = torch_npu.npu_grouped_matmul(
            x=[hidden_states],
            weight=[w1],
            split_item=3,
            group_list_type=group_list_type,
            group_type=0,
            group_list=group_list,
            output_dtype=torch.int32)[0]
        # act_fn: swiglu
        hidden_states, swiglu_out_scale = torch_npu.npu_dequant_swiglu_quant(
            x=hidden_states,
            weight_scale=w1_scale,
            activation_scale=pertoken_scale,
            bias=None,
            quant_scale=None,
            quant_offset=None,
            group_index=group_list,
            activate_left=True,
            quant_mode=1,
        )

    # gmm2: down_proj
    hidden_states = torch_npu.npu_grouped_matmul(
        x=[hidden_states],
        weight=[w2],
        scale=[w2_scale],
        per_token_scale=[swiglu_out_scale],
        split_item=2,
        group_list_type=group_list_type,
        group_type=0,
        group_list=group_list,
        output_dtype=w2_scale.dtype)[0]
    return hidden_states


def apply_mlp(hidden_states: torch.Tensor,
              w1: torch.Tensor,
              w1_scale: torch.Tensor,
              w2: torch.Tensor,
              w2_scale: torch.Tensor,
              group_list: torch.Tensor,
              dynamic_scale: torch.Tensor = None,
              group_list_type: int = 1,
              w1_scale_bias: torch.Tensor = None,
              w2_scale_bias: torch.Tensor = None,
              is_torchair: bool = False) -> torch.Tensor:
    """
    apply MLP: gate_up_proj -> swiglu -> down_proj

    Args:
        hidden_states: input hidden states with shape (num_tokens, hidden_size).
        w1: expert weights1 with shape
            (num_experts, hidden_size, intermediate_size * 2)
        w1_scale: weights1 scale with shape (num_experts, intermediate_size * 2)
        w2: expert weights2 with shape
            (num_experts, intermediate_size, hidden_size)
        w2_scale: weights2 scale with shape (num_experts, hidden_size)
        group_list: number of tokens for each expert, follow cumsum mode, and
            with shape (num_experts).
        transpose_weight:
            w1: (num_experts, intermediate_size * 2, hidden_size) ->
                    (num_experts, hidden_size, intermediate_size * 2)
            w2: (num_experts, hidden_size, intermediate_size) ->
                    (num_experts, intermediate_size, hidden_size)

    Returns:
        hidden_states: output hidden states after MLP.
    """

    if dynamic_scale is None:
        unquantized_hidden_states = hidden_states
        hidden_states, pertoken_scale = torch_npu.npu_dynamic_quant(
            hidden_states)
        # Dispose the original unquantized hidden states
        # to save npu memory because they're no longer used.
        dispose_tensor(unquantized_hidden_states)
    else:
        pertoken_scale = dynamic_scale

    bias1, bias2 = None, None
    _output_dtype = w2_scale.dtype

    if w1_scale_bias is not None:
        if group_list_type == 0:
            group_list = torch.cat(
                [group_list[:1], torch.diff(group_list, dim=0)])
            group_list_type = 1
        bias1 = w1_scale_bias
        bias2 = [w2_scale_bias]
        # TODO w4a8 scene: dynamic acquisition of dtype in the future
        _output_dtype = torch.bfloat16

    if not is_torchair:
        # gmm1: gate_up_proj & act_fn: swiglu
        hidden_states, swiglu_out_scale, _ = torch_npu.npu_grouped_matmul_swiglu_quant(
            x=hidden_states,
            weight=w1,
            bias=bias1,
            group_list=cumsum_group_list(group_list, group_list_type),
            weight_scale=w1_scale,
            x_scale=pertoken_scale)
    else:
        # gmm1: gate_up_proj
        hidden_states = torch_npu.npu_grouped_matmul(
            x=[hidden_states],
            weight=[w1],
            scale=[w1_scale],
            bias=[bias1],
            per_token_scale=[pertoken_scale],
            split_item=2,
            group_list_type=group_list_type,
            group_type=0,
            group_list=group_list,
            output_dtype=_output_dtype)[0]
        # act_fn: swiglu
        hidden_states = torch_npu.npu_swiglu(hidden_states)
        hidden_states, swiglu_out_scale = torch_npu.npu_dynamic_quant(
            hidden_states)

    # gmm2: down_proj
    hidden_states = torch_npu.npu_grouped_matmul(
        x=[hidden_states],
        weight=[w2],
        scale=[w2_scale],
        bias=bias2,
        per_token_scale=[swiglu_out_scale],
        split_item=2,
        group_list_type=group_list_type,
        group_type=0,
        group_list=group_list,
        output_dtype=_output_dtype)[0]

    return hidden_states


def fused_experts_with_mc2(
    hidden_states: torch.Tensor,
    w1: torch.Tensor,
    w2: torch.Tensor,
    w1_scale: torch.Tensor,
    w2_scale: torch.Tensor,
    topk_weights: torch.Tensor,
    topk_ids: torch.Tensor,
    top_k: int,
    expert_map: torch.Tensor = None,
    moe_all_to_all_group_name: str = "",
    log2phy: torch.Tensor = None,
    global_redundant_expert_num: int = 0,
    shared_experts: Optional[Any] = None,
    is_torchair: bool = False,
    quantized_x_for_share: Optional[Any] = None,
    dynamic_scale_for_share: Optional[Any] = None,
    mc2_mask: Optional[torch.Tensor] = None,
    shared_gate_up: Optional[Any] = None,
    shared_dequant_scale: Optional[Any] = None,
    w1_scale_bias: torch.Tensor = None,
    w2_scale_bias: torch.Tensor = None,
) -> Union[torch.Tensor, Tuple[torch.Tensor, torch.Tensor]]:
    assert mc2_mask is not None
    if log2phy is not None:
        topk_ids = log2phy[topk_ids]

    quant_mode = 2
    ep_group = get_mc2_group()
    ep_rank_id = ep_group.rank_in_group
    ep_world_size = ep_group.world_size

    # NOTE: Currently, when in A3 or in torchair graph, we need to pass in some extra param into dispatch & combine
    need_extra_args = (get_ascend_soc_version() == AscendSocVersion.A3
                       or is_torchair)

    # NOTE: Currently, when in A3, we need to pass in some extra param into dispatch & combine
    a3_need_extra_args = get_ascend_soc_version() == AscendSocVersion.A3

    enable_dispatch_v2 = hasattr(torch_npu, "npu_moe_distribute_dispatch_v2")

    if (expert_map is not None):
        moe_expert_num = len(expert_map) + global_redundant_expert_num
    else:
        moe_expert_num = global_redundant_expert_num
    # hidden_states = hidden_states.bfloat16()
    kwargs_mc2 = {
        "x": hidden_states,
        "expert_ids": topk_ids,
        "expert_shard_type": 0,
        "shared_expert_rank_num": 0,
        "moe_expert_num": moe_expert_num,
        "global_bs": 0,
    }

    stage1_kwargs = {
        "scales": None,
        "quant_mode": quant_mode,
        "group_ep": moe_all_to_all_group_name,
        "ep_world_size": ep_world_size,
        "ep_rank_id": ep_rank_id,
    }
    if need_extra_args:
        stage1_kwargs.update({
            "group_tp": moe_all_to_all_group_name,
            "tp_world_size": 1,
            "tp_rank_id": 0,
        })
    if a3_need_extra_args and enable_dispatch_v2:
        stage1_kwargs.update({
            "x_active_mask": mc2_mask,
        })
    kwargs_mc2.update(stage1_kwargs)

    output = torch_npu.npu_moe_distribute_dispatch_v2(
        **kwargs_mc2
    ) if enable_dispatch_v2 else torch_npu.npu_moe_distribute_dispatch(
        **kwargs_mc2)
    # comm_stream.wait_stream(torch.npu.current_stream())
    expand_x, dynamic_scale, assist_info_for_combine, expert_token_nums, ep_recv_counts = output[
        0:5]

    if shared_experts is not None:
        with npu_stream_switch("moe_secondary", 0):
            npu_wait_tensor(shared_gate_up, expand_x)
            shared_act_out = shared_experts.act_fn(
                (shared_gate_up, shared_dequant_scale))
            shared_act, swiglu_out_scale = shared_act_out[0], shared_act_out[1]

    # `expand_x` will be disposed in the `apply_mlp` function
    if w1_scale_bias is None:
        down_out_list = apply_mlp_decode(expand_x,
                                         w1,
                                         w1_scale,
                                         w2,
                                         w2_scale,
                                         expert_token_nums,
                                         dynamic_scale=dynamic_scale,
                                         is_torchair=is_torchair)
    else:
        # w4a8 scene, cannot use apply_mlp_decode because the operator is not supported
        down_out_list = apply_mlp(expand_x,
                                  w1,
                                  w1_scale,
                                  w2,
                                  w2_scale,
                                  expert_token_nums,
                                  dynamic_scale=dynamic_scale,
                                  w1_scale_bias=w1_scale_bias,
                                  w2_scale_bias=w2_scale_bias,
                                  is_torchair=is_torchair)

    # moeCombine
    kwargs_mc2 = {
        "expand_x": down_out_list,
        "expert_ids": topk_ids,
        "expert_scales": topk_weights.to(torch.float32),
        "expert_shard_type": 0,
        "shared_expert_rank_num": 0,
        "moe_expert_num": moe_expert_num,
        "global_bs": 0,
    }
    tp_recv_counts = torch.empty(1,
                                 dtype=torch.int32,
                                 device=hidden_states.device)
    stage3_kwargs = {
        "ep_send_counts": ep_recv_counts,
        "group_ep": moe_all_to_all_group_name,
        "ep_world_size": ep_world_size,
        "ep_rank_id": ep_rank_id,
    }
    if enable_dispatch_v2:
        stage3_kwargs.update({
            "assist_info_for_combine":
            assist_info_for_combine,
        })
    else:
        stage3_kwargs.update({
            "expand_idx": assist_info_for_combine,
        })
    if need_extra_args:
        stage3_kwargs.update({
            "tp_send_counts": tp_recv_counts,
            "group_tp": moe_all_to_all_group_name,
            "tp_world_size": 1,
            "tp_rank_id": 0,
        })
    if a3_need_extra_args and enable_dispatch_v2:
        stage3_kwargs.update({
            "x_active_mask": mc2_mask,
        })
    kwargs_mc2.update(stage3_kwargs)

    hidden_states = torch_npu.npu_moe_distribute_combine_v2(
        **kwargs_mc2
    ) if enable_dispatch_v2 else torch_npu.npu_moe_distribute_combine(
        **kwargs_mc2)

    if shared_experts is None:
        return hidden_states
    else:
        with npu_stream_switch("moe_secondary", 0):
            npu_wait_tensor(shared_act, down_out_list)
            shared_output, _ = shared_experts.down_proj(
                (shared_act, swiglu_out_scale))
        return hidden_states, shared_output


def init_routing_quant(hidden_states, top_k, topk_ids, global_num_experts):
    num_tokens, _ = hidden_states.shape
    row_idx_len = num_tokens * top_k
    row_idx = (torch.arange(0,
                            row_idx_len,
                            dtype=torch.int32,
                            device=hidden_states.device).view(
                                top_k, -1).permute(1, 0).contiguous())
    hidden_states, expanded_row_idx, expanded_expert_idx = torch_npu.npu_moe_init_routing(
        hidden_states,
        row_idx=row_idx,
        expert_idx=topk_ids,
        active_num=num_tokens)

    expanded_row_idx = (expanded_row_idx.view(top_k, -1).permute(
        1, 0).contiguous().view(-1))
    global_expert_tokens = torch.bincount(expanded_expert_idx,
                                          minlength=global_num_experts)
    global_expert_tokens = global_expert_tokens.to(torch.int32)
    quantized_tokens, token_scales = torch_npu.npu_dynamic_quant(hidden_states)
    return quantized_tokens, expanded_row_idx, global_expert_tokens, token_scales


# currently expert parallelism implemented with all2all
# is under-optimized.
def fused_experts_with_all2all(
    hidden_states: torch.Tensor,
    w1: torch.Tensor,
    w1_scale: torch.Tensor,
    w2: torch.Tensor,
    w2_scale: torch.Tensor,
    topk_weights: torch.Tensor,
    topk_ids: torch.Tensor,
    top_k: int,
    expert_map: torch.Tensor = None,
    ep_group: GroupCoordinator = None,
    log2phy: torch.Tensor = None,
    global_redundant_expert_num: int = 0,
    w1_scale_bias: torch.Tensor = None,
    w2_scale_bias: torch.Tensor = None,
    is_torchair: bool = False,
):
    if log2phy is not None:
        topk_ids = log2phy[topk_ids]
    original_shape = hidden_states.shape
    if len(original_shape) == 3:
        hidden_states = hidden_states.view(-1, hidden_states.shape[-1])

    num_tokens, _ = hidden_states.shape
    num_experts = w1.shape[0]

    if expert_map is not None:
        global_num_experts = len(expert_map) + global_redundant_expert_num
        if hasattr(torch_npu, "npu_moe_init_routing_quant"):
            quantized_tokens, expanded_row_idx, global_expert_tokens, _, token_scales = torch_npu.npu_moe_init_routing_quant(
                hidden_states,
                expert_idx=topk_ids.to(torch.int32),
                active_num=0,
                expert_capacity=0,
                expert_num=global_num_experts,
                drop_pad_mode=0,
                expert_tokens_num_mode=2,
                expert_tokens_before_capacity_flag=False,
                quant_mode=1,
            )
        else:
            quantized_tokens, expanded_row_idx, global_expert_tokens, token_scales = init_routing_quant(
                hidden_states, top_k, topk_ids, global_num_experts)

        gather_sizes = global_expert_tokens.new_empty(
            global_expert_tokens.shape[0])
        dist.all_to_all_single(gather_sizes, global_expert_tokens)

        token_counts_combined = torch.stack(
            [gather_sizes, global_expert_tokens], dim=0)
        token_counts_combined = token_counts_combined.view(
            2, ep_group.world_size, -1).sum(dim=2)
        token_counts_combined_cpu = token_counts_combined.to(
            torch.device("cpu"), non_blocking=True).numpy()
        all_tokens = gather_sizes.sum()

        gathered_tokens = quantized_tokens.new_empty(all_tokens.item(),
                                                     quantized_tokens.shape[1])
        dynamic_scale = token_scales.new_empty(gathered_tokens.shape[0])
        gather_size_list = token_counts_combined_cpu[1]
        scatter_size_list = token_counts_combined_cpu[0]

        dist.all_to_all_single(gathered_tokens, quantized_tokens,
                               scatter_size_list, gather_size_list)
        dist.all_to_all_single(dynamic_scale, token_scales, scatter_size_list,
                               gather_size_list)

        hidden_states, dynamic_scale, inverse_indices, expert_tokens = torch_npu.npu_moe_re_routing(
            gathered_tokens,
            gather_sizes.view(ep_group.world_size, -1),
            per_token_scales=dynamic_scale)
        expert_tokens = expert_tokens.to(torch.int64)
        group_list_type = 1
    else:
        row_idx_len = num_tokens * top_k
        row_idx = torch.arange(0,
                               row_idx_len,
                               dtype=torch.int32,
                               device=topk_weights.device).view(
                                   top_k, -1).permute(1, 0).contiguous()
        hidden_states, expanded_row_idx, expanded_expert_idx = torch_npu.npu_moe_init_routing(
            hidden_states,
            row_idx=row_idx,
            expert_idx=topk_ids,
            active_num=num_tokens)

        expert_tokens = torch_npu.npu_moe_compute_expert_tokens(
            expanded_expert_idx, num_experts)
        expert_tokens = expert_tokens.to(torch.int64)
        group_list_type = 0
        dynamic_scale = None

    # `hidden_states` will be disposed in the `apply_mlp` function
    hidden_states = apply_mlp(
        hidden_states,
        w1,
        w1_scale,  #17
        w2,
        w2_scale,
        expert_tokens,  #16
        dynamic_scale=dynamic_scale,
        group_list_type=group_list_type,
        w1_scale_bias=w1_scale_bias,
        w2_scale_bias=w2_scale_bias,
        is_torchair=is_torchair)

    if expert_map is not None:
        reordered_outputs = torch.index_select(
            hidden_states,
            dim=0,
            # Workaround: Convert to float so that argsort runs on AI Core instead of slower AICPU
            index=inverse_indices.to(torch.float32).argsort().to(torch.int32))

        hidden_states = reordered_outputs.new_empty(*quantized_tokens.shape)
        dist.all_to_all_single(hidden_states, reordered_outputs,
                               gather_size_list, scatter_size_list)

        final_hidden_states = torch_npu.npu_moe_finalize_routing(
            hidden_states,
            skip1=None,
            skip2=None,
            bias=None,
            scales=topk_weights,
            expanded_src_to_dst_row=expanded_row_idx,
            export_for_source_row=None,
            drop_pad_mode=2)
    else:
        # TODO: Reorder device memory 2 times here, replace the current
        # implementation here when suitable operators become available.
        final_hidden_states = torch_npu.npu_moe_finalize_routing(
            hidden_states,
            skip1=None,
            skip2=None,
            bias=None,
            scales=topk_weights,
            expanded_src_to_dst_row=expanded_row_idx,
            export_for_source_row=topk_ids,
        )
    if len(original_shape) == 3:
        final_hidden_states = final_hidden_states.view(original_shape)
    return final_hidden_states


def fused_experts_with_allgather(hidden_states: torch.Tensor,
                                 w1: torch.Tensor,
                                 w1_scale: torch.Tensor,
                                 w2: torch.Tensor,
                                 w2_scale: torch.Tensor,
                                 topk_weights: torch.Tensor,
                                 topk_ids: torch.Tensor,
                                 top_k: int,
                                 expert_map: torch.Tensor = None,
                                 is_torchair: bool = False):
    original_shape = hidden_states.shape
    if len(original_shape) == 3:
        hidden_states = hidden_states.view(-1, hidden_states.shape[-1])
    num_tokens = hidden_states.shape[0]
    batch_size, hidden_size = hidden_states.shape
    topk_weights = topk_weights.to(hidden_states.dtype)

    ep_group = get_ep_group().device_group
    ep_rank = torch.distributed.get_rank(group=ep_group)
    ep_size = torch.distributed.get_world_size(ep_group)

    global_num_experts = len(expert_map)
    local_num_experts = global_num_experts // ep_size

    hidden_states, pertoken_scale = torch_npu.npu_dynamic_quant(hidden_states)

    hidden_states, expanded_x_idx, expert_tokens, pertoken_scale = torch_npu.npu_moe_init_routing_v2(
        hidden_states,
        topk_ids,
        scale=pertoken_scale,
        offset=None,
        active_num=num_tokens * top_k,
        expert_num=global_num_experts,
        expert_tokens_num_type=1,
        expert_tokens_num_flag=True,
        active_expert_range=[
            ep_rank * local_num_experts, (ep_rank + 1) * local_num_experts
        ],
        quant_mode=-1,
        row_idx_type=1)
    group_list_type = 1

    sorted_topk_weight = torch.index_select(topk_weights.view(-1), 0,
                                            expanded_x_idx)
    row_index = expanded_x_idx // topk_ids.shape[-1]
    row_index = row_index.to(torch.int64)
    share_input = torch.zeros((batch_size, hidden_size),
                              dtype=torch.bfloat16,
                              device="npu")

    if not is_torchair:
        hidden_states, pertoken_scale, _ = torch_npu.npu_grouped_matmul_swiglu_quant(
            x=hidden_states,
            weight=w1,
            group_list=cumsum_group_list(group_list=expert_tokens,
                                         group_list_type=group_list_type,
                                         active_num=num_tokens * top_k,
                                         expert_num=global_num_experts),
            weight_scale=w1_scale,
            x_scale=pertoken_scale)
    else:
        hidden_states = torch_npu.npu_grouped_matmul(
            x=[hidden_states],
            weight=[w1],
            split_item=3,
            group_list_type=group_list_type,
            group_type=0,
            group_list=expert_tokens,
            output_dtype=torch.int32)[0]
        hidden_states, pertoken_scale = torch_npu.npu_dequant_swiglu_quant(
            x=hidden_states,
            weight_scale=w1_scale.to(torch.float32),
            activation_scale=pertoken_scale,
            bias=None,
            quant_scale=None,
            quant_offset=None,
            group_index=expert_tokens,
            activate_left=True,
            quant_mode=1,
        )

    final_hidden_states = torch_npu.npu_grouped_matmul_finalize_routing(
        hidden_states,
        w2,
        scale=w2_scale.to(torch.float32),
        bias=None,
        pertoken_scale=pertoken_scale.view(-1),
        group_list=expert_tokens,
        shared_input=share_input,
        logit=sorted_topk_weight.to(torch.float32),
        row_index=row_index,
        output_bs=batch_size).to(torch.bfloat16)

    if len(original_shape) == 3:
        final_hidden_states = final_hidden_states.view(original_shape)

    return final_hidden_states


def fused_experts(hidden_states: torch.Tensor,
                  w1: torch.Tensor,
                  w1_scale: torch.Tensor,
                  w2: torch.Tensor,
                  w2_scale: torch.Tensor,
                  topk_weights: torch.Tensor,
                  topk_ids: torch.Tensor,
                  top_k: int,
                  expert_map: torch.Tensor = None,
                  is_torchair: bool = False):
    original_shape = hidden_states.shape
    if len(original_shape) == 3:
        hidden_states = hidden_states.view(-1, hidden_states.shape[-1])

    num_tokens, _ = hidden_states.shape
    num_experts = w1.shape[0]
    dtype = hidden_states.dtype
    device = hidden_states.device

    if expert_map is not None:
        # Generate token indices and flatten
        token_indices = (torch.arange(num_tokens,
                                      device=device,
                                      dtype=torch.int64).unsqueeze(1).expand(
                                          -1, top_k).reshape(-1))

        # Flatten token-to-expert mappings and map to local experts
        weights_flat = topk_weights.view(-1)
        experts_flat = topk_ids.view(-1)
        local_experts_flat = expert_map[experts_flat]

        # Filter valid token-expert pairs
        mask = local_experts_flat != -1
        filtered_weights = torch.where(
            mask, weights_flat, torch.zeros_like(weights_flat)).to(dtype)
        filtered_experts = torch.where(
            mask, local_experts_flat,
            torch.full_like(local_experts_flat,
                            num_experts)).to(topk_ids.dtype)

        # Sort by local expert IDs
        sort_indices = torch.argsort(filtered_experts)
        sorted_token_indices = token_indices[sort_indices]
        sorted_weights = filtered_weights[sort_indices]

        # Compute token counts with minlength of num_experts
        # This is equivalent to but faster than:
        # >>> token_counts = torch.bincount(filtered_experts, minlength=num_experts)[:-1]
        token_counts = torch.zeros(num_experts + 1,
                                   device=device,
                                   dtype=torch.int64)
        ones = torch.ones_like(filtered_experts, dtype=torch.int64)
        token_counts.scatter_add_(0, filtered_experts.to(torch.int64), ones)
        expert_tokens = token_counts[:num_experts]
        # Rearrange hidden_states
        hidden_states = hidden_states[sorted_token_indices]
        group_list_type = 1
    else:
        row_idx_len = num_tokens * top_k
        row_idx = torch.arange(0,
                               row_idx_len,
                               dtype=torch.int32,
                               device=topk_weights.device).view(
                                   top_k, -1).permute(1, 0).contiguous()
        hidden_states, expanded_row_idx, expanded_expert_idx = torch_npu.npu_moe_init_routing(
            hidden_states,
            row_idx=row_idx,
            expert_idx=topk_ids,
            active_num=num_tokens)

        expert_tokens = torch_npu.npu_moe_compute_expert_tokens(
            expanded_expert_idx, num_experts)
        expert_tokens = expert_tokens.to(torch.int64)
        group_list_type = 0

    # `hidden_states` will be disposed in the `apply_mlp` function
    hidden_states = apply_mlp(hidden_states,
                              w1,
                              w1_scale,
                              w2,
                              w2_scale,
                              expert_tokens,
                              group_list_type=group_list_type,
                              is_torchair=is_torchair)

    if expert_map is not None:
        hidden_states.mul_(sorted_weights.unsqueeze(1))
        final_hidden_states = torch.zeros(*original_shape,
                                          device=device,
                                          dtype=dtype)

        num_valid_tokens = mask.sum()
        valid_token_mask = torch.arange(
            0, sorted_token_indices.shape[0],
            device=device).unsqueeze(1) < num_valid_tokens
        hidden_states = hidden_states.masked_fill_(~valid_token_mask,
                                                   0).to(dtype)
        final_hidden_states.index_add_(0, sorted_token_indices, hidden_states)
    else:
        # TODO: Reorder device memory 2 times here, replace the current
        # implementation here when suitable operators become available.
        final_hidden_states = torch_npu.npu_moe_finalize_routing(
            hidden_states,
            skip1=None,
            skip2=None,
            bias=None,
            scales=topk_weights,
            expanded_src_to_dst_row=expanded_row_idx,
            export_for_source_row=topk_ids,
        )

    if len(original_shape) == 3:
        final_hidden_states = final_hidden_states.view(original_shape)
    return final_hidden_states


class AscendW8A8DynamicLinearMethod:
    """Linear method for Ascend W8A8_DYNAMIC.
    """

    def __init__(self):
        self.transpose_weight = True

    @staticmethod
    def get_weight(input_size: int, output_size: int,
                   params_dtype: torch.dtype) -> Dict[str, Any]:
        params_dict = {
            "weight": torch.empty(output_size, input_size, dtype=torch.int8)
        }
        return params_dict

    @staticmethod
    def get_pertensor_param(params_dtype: torch.dtype) -> Dict[str, Any]:
        return {}

    @staticmethod
    def get_perchannel_param(
        output_size: int,
        params_dtype: torch.dtype,
    ) -> Dict[str, Any]:
        params_dict = {}
        params_dict["weight_scale"] = torch.empty(output_size,
                                                  1,
                                                  dtype=params_dtype)
        params_dict["weight_offset"] = torch.empty(output_size,
                                                   1,
                                                   dtype=params_dtype)
        return params_dict

    def get_pergroup_param(self, input_size: int, output_size: int,
                           params_dtype: torch.dtype) -> Dict[str, Any]:
        return {}

    @staticmethod
    def apply(
        layer: torch.nn.Module,
        x: Union[torch.Tensor, Tuple[torch.Tensor, torch.Tensor]],
        bias: Optional[torch.Tensor] = None,
        tp_rank: Optional[int] = 0,
    ) -> torch.Tensor:
        config = getattr(layer, "_ascend_quant_config", {})
        if not isinstance(x, tuple):
            output_dtype = config.get("output_dtype", x.dtype)
            quantized_x, dynamic_scale = torch_npu.npu_dynamic_quant(x)
        else:
            assert "output_dtype" in config.keys(), (
                f"DynamicLinearMethod needs explicitly specified `output_dtype`"
                f"for pre-quantized input, got config [{config}]")
            output_dtype = config["output_dtype"]
            quantized_x, dynamic_scale = x
        pertoken_scale = (dynamic_scale
                          if config.get("pertoken_scale", True) else None)

        output = torch_npu.npu_quant_matmul(
            quantized_x,
            layer.weight,
            layer.weight_scale,
            pertoken_scale=pertoken_scale,
            bias=bias,
            output_dtype=output_dtype,
        )
        return ((output, dynamic_scale)
                if config.get("return_scale", False) else output)

    def process_weights_after_loading(self, layer):
        if self.transpose_weight:
            layer.weight.data = layer.weight.data.transpose(0, 1).contiguous()
        # cast quantized weight tensors in NZ format (29) for higher inference speed
        layer.weight.data = torch_npu.npu_format_cast(layer.weight.data, 29)
        layer.weight_scale.data = layer.weight_scale.data.flatten()
        layer.weight_scale_fp32 = layer.weight_scale.data.to(torch.float32)
        layer.weight_offset.data = layer.weight_offset.data.flatten()


class AscendW8A8DynamicFusedMoEMethod:
    """FusedMoe method for Ascend W8A8_DYNAMIC.
    """

    def __init__(self):
        self.transpose_weight = True

        self.ep_group = get_ep_group()

        ascend_config = get_ascend_config()
        self.torchair_graph_enabled = ascend_config.torchair_graph_config.enabled

        try:
            device_group = get_mc2_group().device_group
            # TODO: Try local_rank = ep_group.rank_in_group
            local_rank = torch.distributed.get_rank(group=device_group)
            backend = device_group._get_backend(torch.device("npu"))
            self.moe_all_to_all_group_name = backend.get_hccl_comm_name(
                local_rank)
        except AttributeError:
            self.moe_all_to_all_group_name = ""

    @staticmethod
    def get_weight(num_experts: int, intermediate_size_per_partition: int,
                   hidden_sizes: int,
                   params_dtype: torch.dtype) -> Dict[str, Any]:
        param_dict = {}
        param_dict["w13_weight"] = torch.empty(num_experts,
                                               2 *
                                               intermediate_size_per_partition,
                                               hidden_sizes,
                                               dtype=torch.int8)
        param_dict["w2_weight"] = torch.empty(num_experts,
                                              hidden_sizes,
                                              intermediate_size_per_partition,
                                              dtype=torch.int8)
        return param_dict

    @staticmethod
    def get_dynamic_quant_param(num_experts: int,
                                intermediate_size_per_partition: int,
                                hidden_sizes: int,
                                params_dtype: torch.dtype) -> Dict[str, Any]:
        param_dict = {}
        param_dict["w13_weight_scale"] = torch.empty(
            num_experts,
            2 * intermediate_size_per_partition,
            1,
            dtype=params_dtype)
        param_dict["w13_weight_offset"] = torch.empty(
            num_experts,
            2 * intermediate_size_per_partition,
            1,
            dtype=params_dtype)
        param_dict["w2_weight_scale"] = torch.empty(num_experts,
                                                    hidden_sizes,
                                                    1,
                                                    dtype=params_dtype)
        param_dict["w2_weight_offset"] = torch.empty(num_experts,
                                                     hidden_sizes,
                                                     1,
                                                     dtype=params_dtype)
        return param_dict

    def apply(
        self,
        layer: torch.nn.Module,
        x: torch.Tensor,
        router_logits: torch.Tensor,
        top_k: int,
        renormalize: bool,
        use_grouped_topk: bool = False,
        global_num_experts: int = -1,
        expert_map: Optional[torch.Tensor] = None,
        topk_group: Optional[int] = None,
        num_expert_group: Optional[int] = None,
        custom_routing_function: Optional[Callable] = None,
        scoring_func: str = "softmax",
        e_score_correction_bias: Optional[torch.Tensor] = None,
        is_prefill: bool = True,
        enable_force_load_balance: bool = True,
        log2phy: torch.Tensor = None,
        global_redundant_expert_num: int = 0,
        shared_experts: Optional[Any] = None,
        quantized_x_for_share: Optional[Any] = None,
        dynamic_scale_for_share: Optional[Any] = None,
        **kwargs,
    ) -> torch.Tensor:
        assert router_logits.shape[
            1] == global_num_experts, "Number of global experts mismatch"

        is_deepseek_v3_r1 = global_num_experts == 256

        # NOTE: now npu_moe_gating_top_k can only support `group_count=256` pattern
        if is_deepseek_v3_r1:
            topk_weights, topk_ids, _ = torch_npu.npu_moe_gating_top_k(
                router_logits,
                k=top_k,  # topk当前写8
                bias=e_score_correction_bias,
                k_group=topk_group,  # fix: 4
                group_count=num_expert_group,  # fix 8
                group_select_mode=1,  # 0: group中的最大; 1: topk2.sum(fix)
                renorm=0,  # 0: softmax->topk(fix); 1: topk->softmax
                norm_type=1,  # 0: softmax; 1: sigmoid(fix)
                # out_flag=False, # todo new api; 第三个输出是否输出
                # y2_flag=False, # old api; 第三个输出是否输出
                routed_scaling_factor=1,
                eps=float(1e-20))
        else:
            topk_weights, topk_ids = select_experts(
                hidden_states=x,
                router_logits=router_logits,
                top_k=top_k,
                use_grouped_topk=use_grouped_topk,
                renormalize=renormalize,
                topk_group=topk_group,
                num_expert_group=num_expert_group,
                custom_routing_function=custom_routing_function,
                scoring_func=scoring_func,
                e_score_correction_bias=e_score_correction_bias,
            )

        fused_moe_state = get_forward_context().fused_moe_state
        shared_gate_up, shared_dequant_scale = None, None
        if shared_experts is not None and fused_moe_state == FusedMoEState.MC2:
            with npu_stream_switch("moe_secondary", 0):
                npu_wait_tensor(quantized_x_for_share, router_logits)
                share_up_out, _ = shared_experts.gate_up_proj(
                    (quantized_x_for_share, dynamic_scale_for_share))
                shared_gate_up, shared_dequant_scale = share_up_out[
                    0], share_up_out[1]

        # this is a naive implementation for experts load balance so as
        # to avoid accumulating too much tokens on a single rank.
        # currently it is only activated when doing profile runs.
        if enable_force_load_balance:
            topk_ids = torch.randint_like(topk_ids, 0, global_num_experts)

        topk_weights = topk_weights.to(x.dtype)
        if fused_moe_state == FusedMoEState.AllGatherEP:
            return fused_experts_with_allgather(
                hidden_states=x,
                w1=layer.w13_weight,
                w1_scale=layer.w13_weight_scale_fp32,
                w2=layer.w2_weight,
                w2_scale=layer.w2_weight_scale,
                topk_weights=topk_weights,
                topk_ids=topk_ids,
                top_k=top_k,
                expert_map=expert_map,
                is_torchair=self.torchair_graph_enabled)
        elif fused_moe_state == FusedMoEState.MC2:
            return fused_experts_with_mc2(
                hidden_states=x,
                w1=layer.w13_weight,
                w2=layer.w2_weight,
                w1_scale=layer.w13_weight_scale_fp32,
                w2_scale=layer.w2_weight_scale,
                topk_weights=topk_weights,
                topk_ids=topk_ids,
                top_k=top_k,
                expert_map=expert_map,
                moe_all_to_all_group_name=self.moe_all_to_all_group_name,
                log2phy=log2phy,
                global_redundant_expert_num=global_redundant_expert_num,
                shared_experts=shared_experts,
                is_torchair=self.torchair_graph_enabled,
                mc2_mask=kwargs.get("mc2_mask", None),
                shared_gate_up=shared_gate_up,
                shared_dequant_scale=shared_dequant_scale)
        elif fused_moe_state in [
                FusedMoEState.AllGather, FusedMoEState.NaiveMulticast
        ]:
            return fused_experts(hidden_states=x,
                                 w1=layer.w13_weight,
                                 w1_scale=layer.w13_weight_scale_fp32,
                                 w2=layer.w2_weight,
                                 w2_scale=layer.w2_weight_scale,
                                 topk_weights=topk_weights,
                                 topk_ids=topk_ids,
                                 top_k=top_k,
                                 expert_map=expert_map,
                                 is_torchair=self.torchair_graph_enabled)
        else:
            # The current implementation of deepseek moe splits hidden_states
            # according to tp_size before they are feed into fused_moe module.
            # Therefore, all2all is needed no matter how dp/tp is set so as to
            # dispatch/combine tokens.
            return fused_experts_with_all2all(
                hidden_states=x,
                w1=layer.w13_weight,
                w1_scale=layer.w13_weight_scale_fp32,
                w2=layer.w2_weight,
                w2_scale=layer.w2_weight_scale,
                topk_weights=topk_weights,
                topk_ids=topk_ids,
                top_k=top_k,
                expert_map=expert_map,
                ep_group=self.ep_group,
                log2phy=log2phy,
                global_redundant_expert_num=global_redundant_expert_num,
                is_torchair=self.torchair_graph_enabled,
            )

    def process_weights_after_loading(self, layer):
        if self.transpose_weight:
            layer.w13_weight.data = layer.w13_weight.data.transpose(
                1, 2).contiguous()
            layer.w2_weight.data = layer.w2_weight.data.transpose(
                1, 2).contiguous()
<<<<<<< HEAD
        torch_npu.npu_format_cast_(layer.w13_weight, ACL_FORMAT_FRACTAL_NZ)
        if envs.VLLM_ENABLE_FUSED_EXPERTS_ALLGATHER_EP:
=======
        if envs_ascend.VLLM_ENABLE_FUSED_EXPERTS_ALLGATHER_EP:
>>>>>>> 103654cc
            torch_npu.npu_format_cast_(layer.w2_weight, ACL_FORMAT_FRACTAL_NZ)
        layer.w13_weight_scale.data = layer.w13_weight_scale.data.view(
            layer.w13_weight_scale.data.shape[0], -1)
        layer.w13_weight_scale_fp32 = layer.w13_weight_scale.data.to(
            torch.float32)
        layer.w13_weight_offset.data = layer.w13_weight_offset.data.view(
            layer.w13_weight_offset.data.shape[0], -1)
        layer.w2_weight_scale.data = layer.w2_weight_scale.data.view(
            layer.w2_weight_scale.data.shape[0], -1)
        layer.w2_weight_offset.data = layer.w2_weight_offset.data.view(
            layer.w2_weight_offset.data.shape[0], -1)<|MERGE_RESOLUTION|>--- conflicted
+++ resolved
@@ -1086,12 +1086,8 @@
                 1, 2).contiguous()
             layer.w2_weight.data = layer.w2_weight.data.transpose(
                 1, 2).contiguous()
-<<<<<<< HEAD
         torch_npu.npu_format_cast_(layer.w13_weight, ACL_FORMAT_FRACTAL_NZ)
-        if envs.VLLM_ENABLE_FUSED_EXPERTS_ALLGATHER_EP:
-=======
         if envs_ascend.VLLM_ENABLE_FUSED_EXPERTS_ALLGATHER_EP:
->>>>>>> 103654cc
             torch_npu.npu_format_cast_(layer.w2_weight, ACL_FORMAT_FRACTAL_NZ)
         layer.w13_weight_scale.data = layer.w13_weight_scale.data.view(
             layer.w13_weight_scale.data.shape[0], -1)
