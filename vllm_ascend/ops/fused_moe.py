--- conflicted
+++ resolved
@@ -1354,14 +1354,9 @@
                 enable_force_load_balance: bool = False,
                 top_k: Optional[int] = None,
                 shared_experts: Optional[Any] = None,
-<<<<<<< HEAD
                 gate: Optional[Any] = None,
                 replace_allreduce: bool = False):
-=======
-                gate=None,
-                replace_allreduce: bool = False,
                 _metadata_for_padding: Optional[MetadataForPadding] = None):
->>>>>>> 205eff2b
 
         assert self.quant_method is not None
 
@@ -1397,7 +1392,8 @@
 
         mc2_mask = forward_context.mc2_mask
 
-        enable_sp = _metadata_for_padding is not None and _metadata_for_padding.not_dummy_and_is_prefill
+        enable_sp = 
+        is not None and _metadata_for_padding.not_dummy_and_is_prefill
         tp_size = get_tensor_model_parallel_world_size()
         if enable_sp:
             tp_rank = get_tensor_model_parallel_rank()
